--- conflicted
+++ resolved
@@ -267,12 +267,6 @@
     (ms, _) <- use_ GetModSummary file
     sess <- use_ GhcSession file
     let hsc = hscEnv sess
-<<<<<<< HEAD
-        -- These packages are used when removing PackageImports from a
-        -- parsed module
-        comp_pkgs = getComponentPackages sess
-=======
->>>>>>> 54f17d1d
     opt <- getIdeOptions
 
     let dflags    = ms_hspp_opts ms
@@ -839,12 +833,6 @@
 regenerateHiFile :: HscEnvEq -> NormalizedFilePath -> ModSummary -> Maybe LinkableType -> Action ([FileDiagnostic], Maybe HiFileResult)
 regenerateHiFile sess f ms compNeeded = do
     let hsc = hscEnv sess
-<<<<<<< HEAD
-        -- After parsing the module remove all package imports referring to
-        -- these packages as we have already dealt with what they map to.
-        comp_pkgs = getComponentPackages sess
-=======
->>>>>>> 54f17d1d
     opt <- getIdeOptions
 
     -- Embed haddocks in the interface file
