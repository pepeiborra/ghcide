--- conflicted
+++ resolved
@@ -8,15 +8,12 @@
 - haskell-lsp-types-0.22.0.0
 - lsp-test-0.11.0.6
 - ghc-check-0.5.0.1
-<<<<<<< HEAD
-- extra-1.7.2
+- hie-bios-0.7.1
+- ghc-events-0.13.0
+- ghc-trace-events-0.1.2.1
+- heapsize-0.1
 - opentelemetry-0.6.1
 - opentelemetry-extra-0.6.1
-- heapsize-0.1
-nix:
-  packages: [zlib]
-=======
-- hie-bios-0.7.1
 
 # not yet in stackage
 - Chart-diagrams-1.9.3
@@ -35,7 +32,6 @@
 - statestack-0.3
 - implicit-hie-0.1.2.3
 - implicit-hie-cradle-0.3.0.0
->>>>>>> b11d0106
 
 nix:
   packages: [zlib]